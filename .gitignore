--- conflicted
+++ resolved
@@ -7,14 +7,6 @@
 
 # Bundler
 Gemfile.lock
-<<<<<<< HEAD
-coverage/*
-log/*
-measurement/*
-pkg/*
-rdoc/*
-.idea
-=======
 /.bundle/
 /gemfiles/.bundle/
 /gemfiles/.bundle/config
@@ -35,8 +27,8 @@
 .rvmrc
 
 # Editors
+.idea
 *~
 
 # Other
-/measurement/
->>>>>>> 3fde0fb2
+/measurement/