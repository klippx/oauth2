--- conflicted
+++ resolved
@@ -21,15 +21,11 @@
     def expires?
       !!@expires_in
     end
-<<<<<<< HEAD
 
-=======
-    
     def expired?
-      expires? and expires_at < Time.now
+      expires? && expires_at < Time.now
     end
-    
->>>>>>> 28b418f9
+
     def request(verb, path, params = {}, headers = {})
       params = params.merge token_param => @token
       headers = headers.merge 'Authorization' => "OAuth #{@token}"
