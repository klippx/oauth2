--- conflicted
+++ resolved
@@ -25,23 +25,11 @@
           params   = Rack::Utils.parse_query(response) unless params.is_a? Hash
         end
 
-<<<<<<< HEAD
-        access   = params['access_token']
-        refresh  = params['refresh_token']
-        expires_in = params['expires_in'] || params['expires'] # params['expires'] is only for facebook
-        OAuth2::AccessToken.new(@client, access, refresh, expires_in, params)
-=======
         access   = params.delete('access_token')
         refresh  = params.delete('refresh_token')
-        expires_in = params.delete('expires_in')
+        # params['expires'] is only for Facebook
+        expires_in = params.delete('expires_in') || params.delete('expires')
         OAuth2::AccessToken.new(@client, access, refresh, expires_in, params)
-      end
-
-      # <b>DEPRECATED:</b> Use #get_access_token instead.
-      def access_token(*args)
-        warn '[DEPRECATED] OAuth2::Strategy::WebServer#access_token is deprecated, use #get_access_token instead. Will be removed in 0.1.0'
-        get_access_token(*args)
->>>>>>> d6cd6ae9
       end
 
       def access_token_params(code, options = {}) #:nodoc:
