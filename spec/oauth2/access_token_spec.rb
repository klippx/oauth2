require 'helper'

describe AccessToken do
  let(:token) { 'monkey' }
  let(:refresh_body) { MultiJson.encode(:access_token => 'refreshed_foo', :expires_in => 600, :refresh_token => 'refresh_bar') }
  let(:client) do
    Client.new('abc', 'def', :site => 'https://api.example.com') do |builder|
      builder.request :url_encoded
      builder.adapter :test do |stub|
        VERBS.each do |verb|
          stub.send(verb, '/token/header') { |env| [200, {}, env[:request_headers]['Authorization']] }
          stub.send(verb, "/token/query?access_token=#{token}") { |env| [200, {}, Addressable::URI.parse(env[:url]).query_values['access_token']] }
          stub.send(verb, '/token/body') { |env| [200, {}, env[:body]] }
        end
        stub.post('/oauth/token') { |env| [200, {'Content-Type' => 'application/json'}, refresh_body] }
      end
    end
  end

  subject { AccessToken.new(client, token) }

  describe '#initialize' do
    it 'assigns client and token' do
      expect(subject.client).to eq(client)
      expect(subject.token).to eq(token)
    end

    it 'assigns extra params' do
      target = AccessToken.new(client, token, 'foo' => 'bar')
      expect(target.params).to include('foo')
      expect(target.params['foo']).to eq('bar')
    end

    def assert_initialized_token(target) # rubocop:disable Metrics/AbcSize
      expect(target.token).to eq(token)
      expect(target).to be_expires
      expect(target.params.keys).to include('foo')
      expect(target.params['foo']).to eq('bar')
    end

    it 'initializes with a Hash' do
      hash = {:access_token => token, :expires_at => Time.now.to_i + 200, 'foo' => 'bar'}
      target = AccessToken.from_hash(client, hash)
      assert_initialized_token(target)
    end

    it 'does not modify opts hash' do
      hash = {:access_token => token, :expires_at => Time.now.to_i}
      hash_before = hash.dup
      AccessToken.from_hash(client, hash)
      expect(hash).to eq(hash_before)
    end

    it 'initalizes with a form-urlencoded key/value string' do
      kvform = "access_token=#{token}&expires_at=#{Time.now.to_i + 200}&foo=bar"
      target = AccessToken.from_kvform(client, kvform)
      assert_initialized_token(target)
    end

    it 'sets options' do
      target = AccessToken.new(client, token, :param_name => 'foo', :header_format => 'Bearer %', :mode => :body)
      expect(target.options[:param_name]).to eq('foo')
      expect(target.options[:header_format]).to eq('Bearer %')
      expect(target.options[:mode]).to eq(:body)
    end

    it 'does not modify opts hash' do
      opts = {:param_name => 'foo', :header_format => 'Bearer %', :mode => :body}
      opts_before = opts.dup
      AccessToken.new(client, token, opts)
      expect(opts).to eq(opts_before)
    end

    it 'initializes with a string expires_at' do
      hash = {:access_token => token, :expires_at => '1361396829', 'foo' => 'bar'}
      target = AccessToken.from_hash(client, hash)
      assert_initialized_token(target)
      expect(target.expires_at).to be_a(Integer)
    end
  end

  describe '#request' do
    context ':mode => :header' do
      before do
        subject.options[:mode] = :header
      end

      VERBS.each do |verb|
        it "sends the token in the Authorization header for a #{verb.to_s.upcase} request" do
          expect(subject.post('/token/header').body).to include(token)
        end
      end
    end

    context ':mode => :query' do
      before do
        subject.options[:mode] = :query
      end

      VERBS.each do |verb|
        it "sends the token in the Authorization header for a #{verb.to_s.upcase} request" do
          expect(subject.post('/token/query').body).to eq(token)
        end
      end
    end

    context ':mode => :body' do
      before do
        subject.options[:mode] = :body
      end

      VERBS.each do |verb|
        it "sends the token in the Authorization header for a #{verb.to_s.upcase} request" do
          expect(subject.post('/token/body').body.split('=').last).to eq(token)
        end
      end
    end
  end

  describe '#expires?' do
    it 'is false if there is no expires_at' do
      expect(AccessToken.new(client, token)).not_to be_expires
    end

    it 'is true if there is an expires_in' do
      expect(AccessToken.new(client, token, :refresh_token => 'abaca', :expires_in => 600)).to be_expires
    end

    it 'is true if there is an expires_at' do
      expect(AccessToken.new(client, token, :refresh_token => 'abaca', :expires_in => Time.now.getutc.to_i + 600)).to be_expires
    end
  end

  describe '#expired?' do
    it 'is false if there is no expires_in or expires_at' do
      expect(AccessToken.new(client, token)).not_to be_expired
    end

    it 'is false if expires_in is in the future' do
      expect(AccessToken.new(client, token, :refresh_token => 'abaca', :expires_in => 10_800)).not_to be_expired
    end

    it 'is true if expires_at is in the past' do
      access = AccessToken.new(client, token, :refresh_token => 'abaca', :expires_in => 600)
      @now = Time.now + 10_800
      allow(Time).to receive(:now).and_return(@now)
      expect(access).to be_expired
    end
<<<<<<< HEAD

    it 'is true if expires_at is now' do
      @now = Time.now
      access = AccessToken.new(client, token, :refresh_token => 'abaca', :expires_at => @now.to_i)
      allow(Time).to receive(:now).and_return(@now)
      expect(access).to be_expired
    end

=======
>>>>>>> 2caf0b37
  end

  describe '#refresh!' do
    let(:access) do
      AccessToken.new(client, token, :refresh_token  => 'abaca',
                                     :expires_in     => 600,
                                     :param_name     => 'o_param')
    end

    it 'returns a refresh token with appropriate values carried over' do
      refreshed = access.refresh!
      expect(access.client).to eq(refreshed.client)
      expect(access.options[:param_name]).to eq(refreshed.options[:param_name])
    end

    context 'with a nil refresh_token in the response' do
      let(:refresh_body) { MultiJson.encode(:access_token => 'refreshed_foo', :expires_in => 600, :refresh_token => nil) }

      it 'copies the refresh_token from the original token' do
        refreshed = access.refresh!

        expect(refreshed.refresh_token).to eq(access.refresh_token)
      end
    end
  end

  describe '#to_hash' do
    it 'return a hash equals to the hash used to initialize access token' do
      hash = {:access_token => token, :refresh_token => 'foobar', :expires_at => Time.now.to_i + 200, 'foo' => 'bar'}
      access_token = AccessToken.from_hash(client, hash.clone)
      expect(access_token.to_hash).to eq(hash)
    end
  end
end<|MERGE_RESOLUTION|>--- conflicted
+++ resolved
@@ -146,7 +146,6 @@
       allow(Time).to receive(:now).and_return(@now)
       expect(access).to be_expired
     end
-<<<<<<< HEAD
 
     it 'is true if expires_at is now' do
       @now = Time.now
@@ -154,9 +153,6 @@
       allow(Time).to receive(:now).and_return(@now)
       expect(access).to be_expired
     end
-
-=======
->>>>>>> 2caf0b37
   end
 
   describe '#refresh!' do
