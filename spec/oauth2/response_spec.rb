--- conflicted
+++ resolved
@@ -46,13 +46,8 @@
         end
       end
     end
-<<<<<<< HEAD
 
-    it 'returns original body it cannot be parsed' do
-=======
-    
-    it 'returns original body if it cannot be parsed' do 
->>>>>>> c05792a6
+    it 'returns original body if it cannot be parsed' do
       body = 'blah'
       response = double('response', :body => body, :headers => {}, :status => 400)
       subject = Response.new(response)
