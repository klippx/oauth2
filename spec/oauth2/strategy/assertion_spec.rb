--- conflicted
+++ resolved
@@ -7,10 +7,10 @@
       b.adapter :test do |stub|
         stub.post('/oauth/token') do |env|
           case @mode
-          when 'formencoded'
-            [200, {'Content-Type' => 'application/x-www-form-urlencoded'}, 'expires_in=600&access_token=salmon&refresh_token=trout']
-          when 'json'
-            [200, {'Content-Type' => 'application/json'}, '{"expires_in":600,"access_token":"salmon","refresh_token":"trout"}']
+            when 'formencoded'
+              [200, {'Content-Type' => 'application/x-www-form-urlencoded'}, 'expires_in=600&access_token=salmon&refresh_token=trout']
+            when 'json'
+              [200, {'Content-Type' => 'application/json'}, '{"expires_in":600,"access_token":"salmon","refresh_token":"trout"}']
           end
         end
       end
@@ -26,16 +26,15 @@
     end
   end
 
-<<<<<<< HEAD
   context "when putting together a request" do
     before do
       @key = OpenSSL::PKey::RSA.new(1024)
       @params = {:iss => 'google_api_account_name@developer.gserviceaccount.com',
-                 :scope => 'https://www.googleapis.com/auth/calendar',
-                 :aud => 'https://accounts.google.com/o/oauth2/token',
-                 :exp => Time.now.to_i + 3600,
-                 :iat => Time.now.to_i,
-                 :private_key => @key}
+        :scope => 'https://www.googleapis.com/auth/calendar',
+        :aud => 'https://accounts.google.com/o/oauth2/token',
+        :exp => Time.now.to_i + 3600,
+        :iat => Time.now.to_i,
+        :private_key => @key}
     end
 
     describe "#build_request" do
@@ -104,9 +103,6 @@
   end
 
   %w(json formencoded).each do |mode|
-=======
-  %w[json formencoded].each do |mode|
->>>>>>> 3fde0fb2
     describe "#get_token (#{mode})" do
       before do
         @mode = mode
