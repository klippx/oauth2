--- conflicted
+++ resolved
@@ -36,9 +36,8 @@
     end
   end
 
-<<<<<<< HEAD
-  %w(json formencoded).each do |mode|
-    [false,true].each do |parse_json|
+  %w(json formencoded from_facebook).each do |mode|
+    [false, true].each do |parse_json|
       describe "#get_access_token (#{mode}, parse_json=#{parse_json})" do
         before do
           @mode = mode
@@ -69,37 +68,6 @@
         it 'returns AccessToken with params accessible via []' do
           @access['extra_param'].should == 'steve'
         end
-=======
-  %w(json formencoded from_facebook).each do |mode|
-    describe "#get_access_token (#{mode})" do
-      before do
-        @mode = mode
-        @access = subject.get_access_token('sushi')
-      end
-
-      it 'returns AccessToken with same Client' do
-        @access.client.should == client
-      end
-
-      it 'returns AccessToken with #token' do
-        @access.token.should == 'salmon'
-      end
-
-      it 'returns AccessToken with #refresh_token' do
-        @access.refresh_token.should == 'trout'
-      end
-
-      it 'returns AccessToken with #expires_in' do
-        @access.expires_in.should == 600
-      end
-
-      it 'returns AccessToken with #expires_at' do
-        @access.expires_at.should be_kind_of(Time)
-      end
-
-      it 'returns AccessToken with params accessible via []' do
-        @access['extra_param'].should == 'steve'
->>>>>>> fa4fcba0
       end
     end
   end
